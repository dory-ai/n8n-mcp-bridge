--- conflicted
+++ resolved
@@ -16,8 +16,6 @@
 yarn-debug.log
 yarn-error.log
 
-<<<<<<< HEAD
-=======
 # MCP runtime files
 mcp_node_runner.js
 
@@ -27,7 +25,6 @@
 server_output.log
 temp/
 
->>>>>>> 89d7266c
 # IDE files
 .vscode/
 .idea/
